//! This crate can be used to parse Python source code into an Abstract
//! Syntax Tree.
//!
//! ## Overview:
//!
//! The process by which source code is parsed into an AST can be broken down
//! into two general stages: [lexical analysis] and [parsing].
//!
//! During lexical analysis, the source code is converted into a stream of lexical
//! tokens that represent the smallest meaningful units of the language. For example,
//! the source code `print("Hello world")` would _roughly_ be converted into the following
//! stream of tokens:
//!
//! ```text
//! Name("print"), LeftParen, String("Hello world"), RightParen
//! ```
//!
//! these tokens are then consumed by the `ruff_python_parser`, which matches them against a set of
//! grammar rules to verify that the source code is syntactically valid and to construct
//! an AST that represents the source code.
//!
//! During parsing, the `ruff_python_parser` consumes the tokens generated by the lexer and constructs
//! a tree representation of the source code. The tree is made up of nodes that represent
//! the different syntactic constructs of the language. If the source code is syntactically
//! invalid, parsing fails and an error is returned. After a successful parse, the AST can
//! be used to perform further analysis on the source code. Continuing with the example
//! above, the AST generated by the `ruff_python_parser` would _roughly_ look something like this:
//!
//! ```text
//! node: Expr {
//!     value: {
//!         node: Call {
//!             func: {
//!                 node: Name {
//!                     id: "print",
//!                     ctx: Load,
//!                 },
//!             },
//!             args: [
//!                 node: Constant {
//!                     value: Str("Hello World"),
//!                     kind: None,
//!                 },
//!             ],
//!             keywords: [],
//!         },
//!     },
//! },
//!```
//!
//! Note: The Tokens/ASTs shown above are not the exact tokens/ASTs generated by the `ruff_python_parser`.
//!
//! ## Source code layout:
//!
//! The functionality of this crate is split into several modules:
//!
//! - token: This module contains the definition of the tokens that are generated by the lexer.
//! - [lexer]: This module contains the lexer and is responsible for generating the tokens.
//! - `ruff_python_parser`: This module contains an interface to the `ruff_python_parser` and is responsible for generating the AST.
//!     - Functions and strings have special parsing requirements that are handled in additional files.
//! - mode: This module contains the definition of the different modes that the `ruff_python_parser` can be in.
//!
//! # Examples
//!
//! For example, to get a stream of tokens from a given string, one could do this:
//!
//! ```
//! use ruff_python_parser::{lexer::lex, Mode};
//!
//! let python_source = r#"
//! def is_odd(i):
//!     return bool(i & 1)
//! "#;
//! let mut tokens = lex(python_source, Mode::Module);
//! assert!(tokens.all(|t| t.is_ok()));
//! ```
//!
//! These tokens can be directly fed into the `ruff_python_parser` to generate an AST:
//!
//! ```
//! use ruff_python_parser::{lexer::lex, Mode, parse_tokens};
//!
//! let python_source = r#"
//! def is_odd(i):
//!    return bool(i & 1)
//! "#;
//! let tokens = lex(python_source, Mode::Module);
//! let ast = parse_tokens(tokens, python_source, Mode::Module);
//!
//! assert!(ast.is_ok());
//! ```
//!
//! Alternatively, you can use one of the other `parse_*` functions to parse a string directly without using a specific
//! mode or tokenizing the source beforehand:
//!
//! ```
//! use ruff_python_parser::parse_suite;
//!
//! let python_source = r#"
//! def is_odd(i):
//!   return bool(i & 1)
//! "#;
//! let ast = parse_suite(python_source);
//!
//! assert!(ast.is_ok());
//! ```
//!
//! [lexical analysis]: https://en.wikipedia.org/wiki/Lexical_analysis
//! [parsing]: https://en.wikipedia.org/wiki/Parsing
//! [lexer]: crate::lexer

pub use parser::{
    parse, parse_expression, parse_expression_starts_at, parse_ok_tokens, parse_program,
    parse_starts_at, parse_suite, parse_tokens, ParsedFile,
};
<<<<<<< HEAD
use ruff_python_ast::{CmpOp, Expr, Mod, PySourceType, Suite};
use ruff_text_size::{Ranged, TextRange, TextSize};
=======
use ruff_python_ast::{Mod, PySourceType, Suite};
pub use string::FStringErrorType;
>>>>>>> b1a5df86
pub use token::{StringKind, Tok, TokenKind};

use crate::lexer::LexResult;

mod error;
mod invalid;
mod lalrpop;
pub mod lexer;
mod parser;
mod soft_keywords;
mod string;
mod token;
mod token_set;
pub mod typing;

pub use error::{FStringErrorType, ParseError, ParseErrorType};

/// Collect tokens up to and including the first error.
pub fn tokenize(contents: &str, mode: Mode) -> Vec<LexResult> {
    let mut tokens: Vec<LexResult> = vec![];
    for tok in lexer::lex(contents, mode) {
        let is_err = tok.is_err();
        tokens.push(tok);
        if is_err {
            break;
        }
    }
    tokens
}

/// Parse a full Python program from its tokens.
pub fn parse_program_tokens(
    lxr: Vec<LexResult>,
    source: &str,
    is_jupyter_notebook: bool,
) -> anyhow::Result<Suite, ParseError> {
    let mode = if is_jupyter_notebook {
        Mode::Ipython
    } else {
        Mode::Module
    };
    match parse_tokens(lxr, source, mode)? {
        Mod::Module(m) => Ok(m.body),
        Mod::Expression(_) => unreachable!("Mode::Module doesn't return other variant"),
    }
}

/// Control in the different modes by which a source file can be parsed.
/// The mode argument specifies in what way code must be parsed.
#[derive(Clone, Copy, Debug, Hash, PartialEq, Eq)]
pub enum Mode {
    /// The code consists of a sequence of statements.
    Module,
    /// The code consists of a single expression.
    Expression,
    /// The code consists of a sequence of statements which can include the
    /// escape commands that are part of IPython syntax.
    ///
    /// ## Supported escape commands:
    ///
    /// - [Magic command system] which is limited to [line magics] and can start
    ///   with `?` or `??`.
    /// - [Dynamic object information] which can start with `?` or `??`.
    /// - [System shell access] which can start with `!` or `!!`.
    /// - [Automatic parentheses and quotes] which can start with `/`, `;`, or `,`.
    ///
    /// [Magic command system]: https://ipython.readthedocs.io/en/stable/interactive/reference.html#magic-command-system
    /// [line magics]: https://ipython.readthedocs.io/en/stable/interactive/magics.html#line-magics
    /// [Dynamic object information]: https://ipython.readthedocs.io/en/stable/interactive/reference.html#dynamic-object-information
    /// [System shell access]: https://ipython.readthedocs.io/en/stable/interactive/reference.html#system-shell-access
    /// [Automatic parentheses and quotes]: https://ipython.readthedocs.io/en/stable/interactive/reference.html#automatic-parentheses-and-quotes
    Ipython,
}

impl std::str::FromStr for Mode {
    type Err = ModeParseError;
    fn from_str(s: &str) -> Result<Self, ModeParseError> {
        match s {
            "exec" | "single" => Ok(Mode::Module),
            "eval" => Ok(Mode::Expression),
            "ipython" => Ok(Mode::Ipython),
            _ => Err(ModeParseError),
        }
    }
}

pub trait AsMode {
    fn as_mode(&self) -> Mode;
}

impl AsMode for PySourceType {
    fn as_mode(&self) -> Mode {
        match self {
            PySourceType::Python | PySourceType::Stub => Mode::Module,
            PySourceType::Ipynb => Mode::Ipython,
        }
    }
}

/// Returned when a given mode is not valid.
#[derive(Debug)]
pub struct ModeParseError;

impl std::fmt::Display for ModeParseError {
    fn fmt(&self, f: &mut std::fmt::Formatter) -> std::fmt::Result {
        write!(f, r#"mode must be "exec", "eval", "ipython", or "single""#)
    }
}

<<<<<<< HEAD
#[cfg(test)]
mod tests {
    use anyhow::Result;

    use ruff_python_ast::CmpOp;
    use ruff_text_size::TextSize;

    use crate::{locate_cmp_ops, parse_expression, LocatedCmpOp};

    #[test]
    fn extract_cmp_op_location() -> Result<()> {
        let contents = "x == 1";
        let expr = parse_expression(contents)?;
        assert_eq!(
            locate_cmp_ops(&expr, contents),
            vec![LocatedCmpOp::new(
                TextSize::from(2)..TextSize::from(4),
                CmpOp::Eq
            )]
        );

        let contents = "x != 1";
        let expr = parse_expression(contents)?;
        assert_eq!(
            locate_cmp_ops(&expr, contents),
            vec![LocatedCmpOp::new(
                TextSize::from(2)..TextSize::from(4),
                CmpOp::NotEq
            )]
        );

        let contents = "x is 1";
        let expr = parse_expression(contents)?;
        assert_eq!(
            locate_cmp_ops(&expr, contents),
            vec![LocatedCmpOp::new(
                TextSize::from(2)..TextSize::from(4),
                CmpOp::Is
            )]
        );

        let contents = "x is not 1";
        let expr = parse_expression(contents)?;
        assert_eq!(
            locate_cmp_ops(&expr, contents),
            vec![LocatedCmpOp::new(
                TextSize::from(2)..TextSize::from(8),
                CmpOp::IsNot
            )]
        );

        let contents = "x in 1";
        let expr = parse_expression(contents)?;
        assert_eq!(
            locate_cmp_ops(&expr, contents),
            vec![LocatedCmpOp::new(
                TextSize::from(2)..TextSize::from(4),
                CmpOp::In
            )]
        );

        let contents = "x not in 1";
        let expr = parse_expression(contents)?;
        assert_eq!(
            locate_cmp_ops(&expr, contents),
            vec![LocatedCmpOp::new(
                TextSize::from(2)..TextSize::from(8),
                CmpOp::NotIn
            )]
        );

        let contents = "x != (1 is not 2)";
        let expr = parse_expression(contents)?;
        assert_eq!(
            locate_cmp_ops(&expr, contents),
            vec![LocatedCmpOp::new(
                TextSize::from(2)..TextSize::from(4),
                CmpOp::NotEq
            )]
        );

        Ok(())
    }
=======
#[rustfmt::skip]
#[allow(unreachable_pub)]
#[allow(clippy::type_complexity)]
#[allow(clippy::extra_unused_lifetimes)]
#[allow(clippy::needless_lifetimes)]
#[allow(clippy::unused_self)]
#[allow(clippy::cast_sign_loss)]
#[allow(clippy::default_trait_access)]
#[allow(clippy::let_unit_value)]
#[allow(clippy::just_underscores_and_digits)]
#[allow(clippy::no_effect_underscore_binding)]
#[allow(clippy::trivially_copy_pass_by_ref)]
#[allow(clippy::option_option)]
#[allow(clippy::unnecessary_wraps)]
#[allow(clippy::uninlined_format_args)]
#[allow(clippy::cloned_instead_of_copied)]
mod python {

    #[cfg(feature = "lalrpop")]
    include!(concat!(env!("OUT_DIR"), "/src/python.rs"));

    #[cfg(not(feature = "lalrpop"))]
    include!("python.rs");
>>>>>>> b1a5df86
}<|MERGE_RESOLUTION|>--- conflicted
+++ resolved
@@ -109,17 +109,12 @@
 //! [parsing]: https://en.wikipedia.org/wiki/Parsing
 //! [lexer]: crate::lexer
 
+pub use error::{FStringErrorType, ParseError, ParseErrorType};
 pub use parser::{
     parse, parse_expression, parse_expression_starts_at, parse_ok_tokens, parse_program,
     parse_starts_at, parse_suite, parse_tokens, ParsedFile,
 };
-<<<<<<< HEAD
-use ruff_python_ast::{CmpOp, Expr, Mod, PySourceType, Suite};
-use ruff_text_size::{Ranged, TextRange, TextSize};
-=======
 use ruff_python_ast::{Mod, PySourceType, Suite};
-pub use string::FStringErrorType;
->>>>>>> b1a5df86
 pub use token::{StringKind, Tok, TokenKind};
 
 use crate::lexer::LexResult;
@@ -134,8 +129,6 @@
 mod token;
 mod token_set;
 pub mod typing;
-
-pub use error::{FStringErrorType, ParseError, ParseErrorType};
 
 /// Collect tokens up to and including the first error.
 pub fn tokenize(contents: &str, mode: Mode) -> Vec<LexResult> {
@@ -227,115 +220,4 @@
     fn fmt(&self, f: &mut std::fmt::Formatter) -> std::fmt::Result {
         write!(f, r#"mode must be "exec", "eval", "ipython", or "single""#)
     }
-}
-
-<<<<<<< HEAD
-#[cfg(test)]
-mod tests {
-    use anyhow::Result;
-
-    use ruff_python_ast::CmpOp;
-    use ruff_text_size::TextSize;
-
-    use crate::{locate_cmp_ops, parse_expression, LocatedCmpOp};
-
-    #[test]
-    fn extract_cmp_op_location() -> Result<()> {
-        let contents = "x == 1";
-        let expr = parse_expression(contents)?;
-        assert_eq!(
-            locate_cmp_ops(&expr, contents),
-            vec![LocatedCmpOp::new(
-                TextSize::from(2)..TextSize::from(4),
-                CmpOp::Eq
-            )]
-        );
-
-        let contents = "x != 1";
-        let expr = parse_expression(contents)?;
-        assert_eq!(
-            locate_cmp_ops(&expr, contents),
-            vec![LocatedCmpOp::new(
-                TextSize::from(2)..TextSize::from(4),
-                CmpOp::NotEq
-            )]
-        );
-
-        let contents = "x is 1";
-        let expr = parse_expression(contents)?;
-        assert_eq!(
-            locate_cmp_ops(&expr, contents),
-            vec![LocatedCmpOp::new(
-                TextSize::from(2)..TextSize::from(4),
-                CmpOp::Is
-            )]
-        );
-
-        let contents = "x is not 1";
-        let expr = parse_expression(contents)?;
-        assert_eq!(
-            locate_cmp_ops(&expr, contents),
-            vec![LocatedCmpOp::new(
-                TextSize::from(2)..TextSize::from(8),
-                CmpOp::IsNot
-            )]
-        );
-
-        let contents = "x in 1";
-        let expr = parse_expression(contents)?;
-        assert_eq!(
-            locate_cmp_ops(&expr, contents),
-            vec![LocatedCmpOp::new(
-                TextSize::from(2)..TextSize::from(4),
-                CmpOp::In
-            )]
-        );
-
-        let contents = "x not in 1";
-        let expr = parse_expression(contents)?;
-        assert_eq!(
-            locate_cmp_ops(&expr, contents),
-            vec![LocatedCmpOp::new(
-                TextSize::from(2)..TextSize::from(8),
-                CmpOp::NotIn
-            )]
-        );
-
-        let contents = "x != (1 is not 2)";
-        let expr = parse_expression(contents)?;
-        assert_eq!(
-            locate_cmp_ops(&expr, contents),
-            vec![LocatedCmpOp::new(
-                TextSize::from(2)..TextSize::from(4),
-                CmpOp::NotEq
-            )]
-        );
-
-        Ok(())
-    }
-=======
-#[rustfmt::skip]
-#[allow(unreachable_pub)]
-#[allow(clippy::type_complexity)]
-#[allow(clippy::extra_unused_lifetimes)]
-#[allow(clippy::needless_lifetimes)]
-#[allow(clippy::unused_self)]
-#[allow(clippy::cast_sign_loss)]
-#[allow(clippy::default_trait_access)]
-#[allow(clippy::let_unit_value)]
-#[allow(clippy::just_underscores_and_digits)]
-#[allow(clippy::no_effect_underscore_binding)]
-#[allow(clippy::trivially_copy_pass_by_ref)]
-#[allow(clippy::option_option)]
-#[allow(clippy::unnecessary_wraps)]
-#[allow(clippy::uninlined_format_args)]
-#[allow(clippy::cloned_instead_of_copied)]
-mod python {
-
-    #[cfg(feature = "lalrpop")]
-    include!(concat!(env!("OUT_DIR"), "/src/python.rs"));
-
-    #[cfg(not(feature = "lalrpop"))]
-    include!("python.rs");
->>>>>>> b1a5df86
 }